--- conflicted
+++ resolved
@@ -7,12 +7,8 @@
   ES_VERSION: 1.7.5
 
 init:
-<<<<<<< HEAD
-  - ps: $env:GIT_HASH = $env:APPVEYOR_REPO_COMMIT.Substring(0, 10)
-=======
   - git config --global core.autocrlf true
   - ps: $env:GIT_HASH=$env:APPVEYOR_REPO_COMMIT.Substring(0, 10)
->>>>>>> d5d85d5a
   - ps: If ("$env:APPVEYOR_REPO_BRANCH" -ne "master") { $env:VERSION_SUFFIX="-pre" }
 
 install:
