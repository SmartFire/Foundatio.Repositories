--- conflicted
+++ resolved
@@ -6,37 +6,27 @@
 
 namespace Foundatio.Repositories {
     public interface IReadOnlyRepository<T> where T : class, new() {
-<<<<<<< HEAD
         Task InvalidateCacheAsync(IEnumerable<T> documents, ICommandOptions options = null);
         Task<long> CountAsync(ICommandOptions options = null);
-        Task<T> GetByIdAsync(string id, ICommandOptions options = null);
-        Task<IReadOnlyCollection<T>> GetByIdsAsync(IEnumerable<string> ids, ICommandOptions options = null);
+        Task<T> GetByIdAsync(Id id, ICommandOptions options = null);
+        Task<IReadOnlyCollection<T>> GetByIdsAsync(Ids ids, ICommandOptions options = null);
         Task<FindResults<T>> GetAllAsync(ICommandOptions options = null);
-        Task<bool> ExistsAsync(string id);
-=======
-        Task InvalidateCacheAsync(IEnumerable<T> documents);
-        Task<long> CountAsync();
-        Task<T> GetByIdAsync(Id id, bool useCache = false, TimeSpan? expiresIn = null);
-        Task<IReadOnlyCollection<T>> GetByIdsAsync(Ids ids, bool useCache = false, TimeSpan? expiresIn = null);
-        Task<FindResults<T>> GetAllAsync(PagingOptions paging = null);
         Task<bool> ExistsAsync(Id id);
->>>>>>> a4540eed
 
         AsyncEvent<BeforeQueryEventArgs<T>> BeforeQuery { get; }        
     }
 
     public static class ReadOnlyRepositoryExtensions {
-<<<<<<< HEAD
-        public static Task<T> GetByIdAsync<T>(this IReadOnlyRepository<T> repository, string id, bool useCache = false, TimeSpan? expiresIn = null) where T : class, new() {
+        public static Task<T> GetByIdAsync<T>(this IReadOnlyRepository<T> repository, Id id, bool useCache = false, TimeSpan? expiresIn = null) where T : class, new() {
             return repository.GetByIdAsync(id, new CommandOptions().EnableCache(useCache, expiresIn));
         }
 
         public static Task<IReadOnlyCollection<T>> GetByIdsAsync<T>(this IReadOnlyRepository<T> repository, IEnumerable<string> ids, bool useCache = false, TimeSpan? expiresIn = null) where T : class, new() {
             return repository.GetByIdsAsync(ids, new CommandOptions().EnableCache(useCache, expiresIn));
-=======
+        }
+
         public static Task<IReadOnlyCollection<T>> GetByIdsAsync<T>(this IRepository<T> repository, IEnumerable<string> ids, bool useCache = false, TimeSpan? expiresIn = null) where T : class, IIdentity, new() {
             return repository.GetByIdsAsync(new Ids(ids), useCache, expiresIn);
->>>>>>> a4540eed
         }
     }
 }