--- conflicted
+++ resolved
@@ -77,11 +77,7 @@
     <Compile Include="Extensions\NumberExtensions.cs" />
     <Compile Include="Extensions\StringExtensions.cs" />
     <Compile Include="Extensions\TaskExtensions.cs" />
-<<<<<<< HEAD
-=======
     <Compile Include="Id.cs" />
-    <Compile Include="IRepositoryConfiguration.cs" />
->>>>>>> a4540eed
     <Compile Include="ISearchableReadOnlyRepository.cs" />
     <Compile Include="ISearchableRepository.cs" />
     <Compile Include="JsonPatch\AbstractPatcher.cs" />
