﻿using System;
using System.Collections.Generic;
using System.Threading.Tasks;
using Foundatio.Repositories.Models;
using Foundatio.Utility;

namespace Foundatio.Repositories {
    public interface IRepository<T> : IReadOnlyRepository<T> where T : class, IIdentity, new() {
<<<<<<< HEAD
        Task<T> AddAsync(T document, ICommandOptions options = null);
        Task AddAsync(IEnumerable<T> documents, ICommandOptions options = null);
        Task<T> SaveAsync(T document, ICommandOptions options = null);
        Task SaveAsync(IEnumerable<T> documents, ICommandOptions options = null);
        Task PatchAsync(string id, object update, ICommandOptions options = null);
        Task PatchAsync(IEnumerable<string> ids, object update, ICommandOptions options = null);
        Task RemoveAsync(string id, ICommandOptions options = null);
        Task RemoveAsync(IEnumerable<string> ids, ICommandOptions options = null);
        Task RemoveAsync(T document, ICommandOptions options = null);
        Task RemoveAsync(IEnumerable<T> documents, ICommandOptions options = null);
        Task<long> RemoveAllAsync(ICommandOptions options = null);
=======
        Task<T> AddAsync(T document, bool addToCache = false, TimeSpan? expiresIn = null, bool sendNotification = true);
        Task AddAsync(IEnumerable<T> documents, bool addToCache = false, TimeSpan? expiresIn = null, bool sendNotification = true);
        Task<T> SaveAsync(T document, bool addToCache = false, TimeSpan? expiresIn = null, bool sendNotification = true);
        Task SaveAsync(IEnumerable<T> documents, bool addToCache = false, TimeSpan? expiresIn = null, bool sendNotification = true);
        Task PatchAsync(Id id, object update, bool sendNotification = true);
        Task PatchAsync(Ids ids, object update, bool sendNotification = true);
        Task RemoveAsync(Id id, bool sendNotification = true);
        Task RemoveAsync(T document, bool sendNotification = true);
        Task RemoveAsync(IEnumerable<T> documents, bool sendNotification = true);
        Task<long> RemoveAllAsync(bool sendNotification = true);
>>>>>>> a4540eed

        AsyncEvent<DocumentsEventArgs<T>> DocumentsAdding { get; }
        AsyncEvent<DocumentsEventArgs<T>> DocumentsAdded { get; }
        AsyncEvent<ModifiedDocumentsEventArgs<T>> DocumentsSaving { get; }
        AsyncEvent<ModifiedDocumentsEventArgs<T>> DocumentsSaved { get; }
        AsyncEvent<DocumentsEventArgs<T>> DocumentsRemoving { get; }
        AsyncEvent<DocumentsEventArgs<T>> DocumentsRemoved { get; }
        AsyncEvent<DocumentsChangeEventArgs<T>> DocumentsChanging { get; }
        AsyncEvent<DocumentsChangeEventArgs<T>> DocumentsChanged { get; }
    }

    public static class RepositoryExtensions {
<<<<<<< HEAD
        public static Task<T> AddAsync<T>(this IRepository<T> repository, T document, bool addToCache = false, TimeSpan? expiresIn = null, bool sendNotification = true) where T : class, IIdentity, new() {
            return repository.AddAsync(document, new CommandOptions().EnableCache(addToCache, expiresIn).SendNotifications(sendNotification));
        }

        public static Task AddAsync<T>(this IRepository<T> repository, IEnumerable<T> documents, bool addToCache = false, TimeSpan? expiresIn = null, bool sendNotification = true) where T : class, IIdentity, new() {
            return repository.AddAsync(documents, new CommandOptions().EnableCache(addToCache, expiresIn).SendNotifications(sendNotification));
        }

        public static Task<T> SaveAsync<T>(this IRepository<T> repository, T document, bool addToCache = false, TimeSpan? expiresIn = null, bool sendNotification = true) where T : class, IIdentity, new() {
            return repository.SaveAsync(document, new CommandOptions().EnableCache(addToCache, expiresIn).SendNotifications(sendNotification));
        }

        public static Task SaveAsync<T>(this IRepository<T> repository, IEnumerable<T> documents, bool addToCache = false, TimeSpan? expiresIn = null, bool sendNotification = true) where T : class, IIdentity, new() {
            return repository.SaveAsync(documents, new CommandOptions().EnableCache(addToCache, expiresIn).SendNotifications(sendNotification));
        }

        public static Task PatchAsync<T>(this IRepository<T> repository, string id, object update, bool sendNotification = true) where T : class, IIdentity, new() {
            return repository.PatchAsync(id, update, new CommandOptions().SendNotifications(sendNotification));
        }

        public static Task PatchAsync<T>(this IRepository<T> repository, IEnumerable<string> ids, object update, bool sendNotification = true) where T : class, IIdentity, new() {
            return repository.PatchAsync(ids, update, new CommandOptions().SendNotifications(sendNotification));
        }

        public static Task RemoveAsync<T>(this IRepository<T> repository, string id, bool sendNotification = true) where T : class, IIdentity, new() {
            return repository.RemoveAsync(id, new CommandOptions().SendNotifications(sendNotification));
        }

        public static Task RemoveAsync<T>(this IRepository<T> repository, T document, bool sendNotification = true) where T : class, IIdentity, new() {
            return repository.RemoveAsync(document, new CommandOptions().SendNotifications(sendNotification));
        }

        public static Task RemoveAsync<T>(this IRepository<T> repository, IEnumerable<T> documents, bool sendNotification = true) where T : class, IIdentity, new() {
            return repository.RemoveAsync(documents, new CommandOptions().SendNotifications(sendNotification));
        }

        public static Task<long> RemoveAllAsync<T>(this IRepository<T> repository, bool sendNotification = true) where T : class, IIdentity, new() {
            return repository.RemoveAllAsync(new CommandOptions().SendNotifications(sendNotification));
=======
        public static Task PatchAsync<T>(this IRepository<T> repository, IEnumerable<string> ids, object update, bool sendNotification = true) where T : class, IIdentity, new() {
            return repository.PatchAsync(new Ids(ids), update, sendNotification);
>>>>>>> a4540eed
        }
    }
}<|MERGE_RESOLUTION|>--- conflicted
+++ resolved
@@ -6,30 +6,17 @@
 
 namespace Foundatio.Repositories {
     public interface IRepository<T> : IReadOnlyRepository<T> where T : class, IIdentity, new() {
-<<<<<<< HEAD
         Task<T> AddAsync(T document, ICommandOptions options = null);
         Task AddAsync(IEnumerable<T> documents, ICommandOptions options = null);
         Task<T> SaveAsync(T document, ICommandOptions options = null);
         Task SaveAsync(IEnumerable<T> documents, ICommandOptions options = null);
-        Task PatchAsync(string id, object update, ICommandOptions options = null);
-        Task PatchAsync(IEnumerable<string> ids, object update, ICommandOptions options = null);
-        Task RemoveAsync(string id, ICommandOptions options = null);
-        Task RemoveAsync(IEnumerable<string> ids, ICommandOptions options = null);
+        Task PatchAsync(Id id, object update, ICommandOptions options = null);
+        Task PatchAsync(Ids ids, object update, ICommandOptions options = null);
+        Task RemoveAsync(Id id, ICommandOptions options = null);
+        Task RemoveAsync(Ids ids, ICommandOptions options = null);
         Task RemoveAsync(T document, ICommandOptions options = null);
         Task RemoveAsync(IEnumerable<T> documents, ICommandOptions options = null);
         Task<long> RemoveAllAsync(ICommandOptions options = null);
-=======
-        Task<T> AddAsync(T document, bool addToCache = false, TimeSpan? expiresIn = null, bool sendNotification = true);
-        Task AddAsync(IEnumerable<T> documents, bool addToCache = false, TimeSpan? expiresIn = null, bool sendNotification = true);
-        Task<T> SaveAsync(T document, bool addToCache = false, TimeSpan? expiresIn = null, bool sendNotification = true);
-        Task SaveAsync(IEnumerable<T> documents, bool addToCache = false, TimeSpan? expiresIn = null, bool sendNotification = true);
-        Task PatchAsync(Id id, object update, bool sendNotification = true);
-        Task PatchAsync(Ids ids, object update, bool sendNotification = true);
-        Task RemoveAsync(Id id, bool sendNotification = true);
-        Task RemoveAsync(T document, bool sendNotification = true);
-        Task RemoveAsync(IEnumerable<T> documents, bool sendNotification = true);
-        Task<long> RemoveAllAsync(bool sendNotification = true);
->>>>>>> a4540eed
 
         AsyncEvent<DocumentsEventArgs<T>> DocumentsAdding { get; }
         AsyncEvent<DocumentsEventArgs<T>> DocumentsAdded { get; }
@@ -42,7 +29,6 @@
     }
 
     public static class RepositoryExtensions {
-<<<<<<< HEAD
         public static Task<T> AddAsync<T>(this IRepository<T> repository, T document, bool addToCache = false, TimeSpan? expiresIn = null, bool sendNotification = true) where T : class, IIdentity, new() {
             return repository.AddAsync(document, new CommandOptions().EnableCache(addToCache, expiresIn).SendNotifications(sendNotification));
         }
@@ -81,10 +67,10 @@
 
         public static Task<long> RemoveAllAsync<T>(this IRepository<T> repository, bool sendNotification = true) where T : class, IIdentity, new() {
             return repository.RemoveAllAsync(new CommandOptions().SendNotifications(sendNotification));
-=======
+        }
+        
         public static Task PatchAsync<T>(this IRepository<T> repository, IEnumerable<string> ids, object update, bool sendNotification = true) where T : class, IIdentity, new() {
             return repository.PatchAsync(new Ids(ids), update, sendNotification);
->>>>>>> a4540eed
         }
-    }
-}+   }
+ }