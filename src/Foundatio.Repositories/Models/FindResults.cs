﻿using System;
using System.Collections.Generic;
using System.Collections.ObjectModel;
using System.Linq;
using System.Runtime.Serialization;
using System.Threading.Tasks;
using Foundatio.Repositories.Extensions;
using Foundatio.Utility;
using Newtonsoft.Json;

namespace Foundatio.Repositories.Models {
    public class FindResults<T> : CountResult, IGetNextPage<T> where T : class {
        public FindResults(IEnumerable<FindHit<T>> hits = null, long total = 0, IDictionary<string, IAggregate> aggregations = null, Func<FindResults<T>, Task<FindResults<T>>> getNextPage = null, DataDictionary data = null)
            : base(total, aggregations, data) {
            ((IGetNextPage<T>)this).GetNextPageFunc = getNextPage;
            if (hits != null) {
                Hits = new List<FindHit<T>>(hits).AsReadOnly();
                Documents = Hits.Select(r => r.Document).ToList().AsReadOnly();
            }
        }

        [IgnoreDataMember]
        public IReadOnlyCollection<T> Documents { get; protected set; } = EmptyReadOnly<T>.Collection;
        public IReadOnlyCollection<FindHit<T>> Hits { get; protected set; } = EmptyReadOnly<FindHit<T>>.Collection;
        public int Page { get; set; } = 1;
        public bool HasMore { get; set; }
        Func<FindResults<T>, Task<FindResults<T>>> IGetNextPage<T>.GetNextPageFunc { get; set; }

        public virtual async Task<bool> NextPageAsync() {
            if (!HasMore) {
                Aggregations = EmptyReadOnly<string, IAggregate>.Dictionary;
                Hits = EmptyReadOnly<FindHit<T>>.Collection;
                Documents = EmptyReadOnly<T>.Collection;
                Data = EmptyReadOnly<string, object>.Dictionary;

                return false;
            }

            if (((IGetNextPage<T>)this).GetNextPageFunc == null) {
                Page = -1;
                Aggregations = EmptyReadOnly<string, IAggregate>.Dictionary;
                Hits = EmptyReadOnly<FindHit<T>>.Collection;
                Documents = EmptyReadOnly<T>.Collection;
                Data = EmptyReadOnly<string, object>.Dictionary;

                return false;
            }

            var results = await ((IGetNextPage<T>)this).GetNextPageFunc(this).AnyContext();
            if (results == null || results.Hits.Count == 0) {
                Aggregations = EmptyReadOnly<string, IAggregate>.Dictionary;
                Hits = EmptyReadOnly<FindHit<T>>.Collection;
                Documents = EmptyReadOnly<T>.Collection;
                HasMore = false;
                Data = EmptyReadOnly<string, object>.Dictionary;

                return false;
            }

            Aggregations = results.Aggregations;
            Documents = results.Documents;
            Hits = results.Hits;
            Page = results.Page;
            Total = results.Total;
            HasMore = results.HasMore;
            Data = results.Data;

            return true;
        }
    }

    public interface IGetNextPage<T> where T : class {
        Func<FindResults<T>, Task<FindResults<T>>> GetNextPageFunc { get; set; }
    }

    public class CountResult : IHaveData {
        public static readonly CountResult Empty = new CountResult();
        private AggregationsHelper _agg;

        public CountResult(long total = 0, IDictionary<string, IAggregate> aggregations = null, IDictionary<string, object> data = null) {
            Aggregations = aggregations == null ? EmptyReadOnly<string, IAggregate>.Dictionary : new Dictionary<string, IAggregate>(aggregations);
            Total = total;
            Data = data == null ? EmptyReadOnly<string, object>.Dictionary : new ReadOnlyDictionary<string, object>(data);
        }

        public long Total { get; protected set; }
        public IReadOnlyDictionary<string, IAggregate> Aggregations { get; protected set; }
        public IReadOnlyDictionary<string, object> Data { get; protected set; }

        [JsonIgnore]
        public AggregationsHelper Aggs => _agg ?? (_agg = new AggregationsHelper(Aggregations));

        public static implicit operator long(CountResult result) {
            return result.Total;
        }

        public static implicit operator int(CountResult result) {
            return (int)result.Total;
        }
    }

<<<<<<< HEAD
    public class FindHit<T> : IHaveData {
        public static readonly FindHit<T> Empty = new FindHit<T>(null, default(T), 0);
=======
    public class FindHit<T> {
        public static readonly FindHit<T> Empty = new FindHit<T>(null, default(T), 0, null);
>>>>>>> 4cd26ac5

        public FindHit(string id, T document, double score, long? version = null, string routing = null, IDictionary<string, object> data = null) {
            Id = id;
            Document = document;
            Score = score;
            Version = version;
            Data = data != null ? new ReadOnlyDictionary<string, object>(data) : EmptyReadOnly<string, object>.Dictionary;
        }

        public T Document { get; }
        public double Score { get; }
        public long? Version { get; }
        public string Id { get; }
        public string Routing { get; }
        public IReadOnlyDictionary<string, object> Data { get; }
    }
}
<|MERGE_RESOLUTION|>--- conflicted
+++ resolved
@@ -99,13 +99,8 @@
         }
     }
 
-<<<<<<< HEAD
     public class FindHit<T> : IHaveData {
         public static readonly FindHit<T> Empty = new FindHit<T>(null, default(T), 0);
-=======
-    public class FindHit<T> {
-        public static readonly FindHit<T> Empty = new FindHit<T>(null, default(T), 0, null);
->>>>>>> 4cd26ac5
 
         public FindHit(string id, T document, double score, long? version = null, string routing = null, IDictionary<string, object> data = null) {
             Id = id;
