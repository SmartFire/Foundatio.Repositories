--- conflicted
+++ resolved
@@ -63,14 +63,9 @@
         }
 
         public override Task ReindexAsync(Func<int, string, Task> progressCallbackAsync = null) {
-<<<<<<< HEAD
             int currentVersion = GetCurrentVersion();
             if (currentVersion < 0 || currentVersion == Version)
                 return Task.CompletedTask;
-=======
-            var reindexer = new ElasticReindexer(_client, _logger);
-            int currentVersion = GetCurrentVersion();
->>>>>>> 6df0ae8b
 
             var reindexWorkItem = new ReindexWorkItem {
                 OldIndex = String.Concat(Name, "-v", currentVersion),
@@ -87,12 +82,15 @@
             return reindexer.ReindexAsync(reindexWorkItem, progressCallbackAsync);
         }
 
-<<<<<<< HEAD
         /// <summary>
         /// Returns the current index version (E.G., the oldest index version).
         /// </summary>
         /// <returns>-1 if there are no indexes.</returns>
         public virtual int GetCurrentVersion() {
+            //var res = _client.GetAlias(a => a.Alias(Name));
+            //if (!res.Indices.Any())
+            //    return -1;
+
             var indexes = GetIndexList();
 
             var currentVersionIndex = indexes.FirstOrDefault(i => i.Version == Version);
@@ -120,12 +118,6 @@
                 _logger.Error().Exception(response.ConnectionStatus.OriginalException).Message(message).Property("request", response.GetRequest()).Write();
                 throw new ApplicationException(message, response.ConnectionStatus.OriginalException);
             }
-=======
-        public virtual int GetCurrentVersion() {
-            var res = _client.GetAlias(a => a.Alias(Name));
-            if (!res.Indices.Any())
-                return -1;
->>>>>>> 6df0ae8b
 
             string index = version < 0 ? $"{Name}-v" : $"{Name}-v{version}";
             var indices = response.Records
