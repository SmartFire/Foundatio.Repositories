--- conflicted
+++ resolved
@@ -10,7 +10,6 @@
 using Nest;
 using Newtonsoft.Json.Linq;
 using Foundatio.Logging;
-using Foundatio.Repositories.Elasticsearch.Jobs;
 using Foundatio.Repositories.Extensions;
 using Newtonsoft.Json;
 
@@ -35,14 +34,8 @@
         public override async Task HandleItemAsync(WorkItemContext context) {
             var workItem = context.GetData<ReindexWorkItem>();
 
-<<<<<<< HEAD
-            // TODO: Remove <object> once elastic client is out.
-            long existingDocCount = (await _client.CountAsync<object>(d => d.Index(workItem.NewIndex)).AnyContext()).Count;
-            Logger.Info().Message("Received reindex work item for new index {0}", workItem.NewIndex).Write();
-=======
             long existingDocCount = (await _client.CountAsync(d => d.Index(workItem.NewIndex)).AnyContext()).Count;
             _logger.Info().Message("Received reindex work item for new index {0}", workItem.NewIndex).Write();
->>>>>>> b6ee1b1f
             var startTime = DateTime.UtcNow.AddSeconds(-1);
             await context.ReportProgressAsync(0, "Starting reindex...").AnyContext();
             var result = await ReindexAsync(workItem, context, 0, 90, workItem.StartUtc).AnyContext();
@@ -57,20 +50,19 @@
                 await context.ReportProgressAsync(98, $"Updated alias: {workItem.Alias} Remove: {workItem.OldIndex} Add: {workItem.NewIndex}").AnyContext();
             }
 
-            await _client.RefreshAsync(Indices.All).AnyContext();
+            await _client.RefreshAsync().AnyContext();
             var secondPassResult = await ReindexAsync(workItem, context, 90, 98, startTime).AnyContext();
             await context.ReportProgressAsync(98, $"Total: {secondPassResult.Total} Completed: {secondPassResult.Completed}").AnyContext();
 
             if (workItem.DeleteOld) {
-                await _client.RefreshAsync(Indices.All).AnyContext();
-                long newDocCount = (await _client.CountAsync<object>(d => d.Index(workItem.NewIndex)).AnyContext()).Count - existingDocCount;
-                long oldDocCount = (await _client.CountAsync<object>(d => d.Index(workItem.OldIndex)).AnyContext()).Count;
+                await _client.RefreshAsync().AnyContext();
+                long newDocCount = (await _client.CountAsync(d => d.Index(workItem.NewIndex)).AnyContext()).Count - existingDocCount;
+                long oldDocCount = (await _client.CountAsync(d => d.Index(workItem.OldIndex)).AnyContext()).Count;
                 await context.ReportProgressAsync(98, $"Old Docs: {oldDocCount} New Docs: {newDocCount}").AnyContext();
                 if (newDocCount >= oldDocCount)
-                    await _client.DeleteIndexAsync(workItem.OldIndex).AnyContext();
+                    await _client.DeleteIndexAsync(d => d.Index(workItem.OldIndex)).AnyContext();
                 await context.ReportProgressAsync(98, $"Deleted index: {workItem.OldIndex}").AnyContext();
             }
-
             await context.ReportProgressAsync(100).AnyContext();
         }
 
@@ -84,8 +76,8 @@
             var scanResults = await _client.SearchAsync<JObject>(s => s
                 .Index(workItem.OldIndex)
                 .AllTypes()
-                .Query(f => startTime.HasValue
-                    ? f.DateRange(r => r.Field(timestampField).GreaterThan(startTime.Value))
+                .Filter(f => startTime.HasValue
+                    ? f.Range(r => r.OnField(timestampField).Greater(startTime.Value))
                     : f.MatchAll())
                 .From(0).Take(pageSize)
                 .SearchType(SearchType.Scan)
@@ -178,11 +170,7 @@
                         if (response.IsValid)
                             continue;
 
-<<<<<<< HEAD
-                        throw new ReindexException(message, response.OriginalException);
-=======
                         throw new ReindexException(response.ConnectionStatus, $"Reindex error: old={workItem.OldIndex} new={workItem.NewIndex} id={hit.Id} completed={completed} message={response.GetErrorMessage()}");
->>>>>>> b6ee1b1f
                     }
                 }
 
