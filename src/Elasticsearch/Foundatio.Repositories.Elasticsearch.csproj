﻿<?xml version="1.0" encoding="utf-8"?>
<Project ToolsVersion="14.0" DefaultTargets="Build" xmlns="http://schemas.microsoft.com/developer/msbuild/2003">
  <Import Project="$(MSBuildExtensionsPath)\$(MSBuildToolsVersion)\Microsoft.Common.props" Condition="Exists('$(MSBuildExtensionsPath)\$(MSBuildToolsVersion)\Microsoft.Common.props')" />
  <PropertyGroup>
    <Configuration Condition=" '$(Configuration)' == '' ">Debug</Configuration>
    <Platform Condition=" '$(Platform)' == '' ">AnyCPU</Platform>
    <ProjectGuid>{3BFBD4C1-3F2C-46A4-9400-2CB9803644BE}</ProjectGuid>
    <OutputType>Library</OutputType>
    <AppDesignerFolder>Properties</AppDesignerFolder>
    <RootNamespace>Foundatio.Repositories.Elasticsearch</RootNamespace>
    <AssemblyName>Foundatio.Repositories.Elasticsearch</AssemblyName>
    <TargetFrameworkVersion>v4.5.1</TargetFrameworkVersion>
    <FileAlignment>512</FileAlignment>
    <TargetFrameworkProfile />
  </PropertyGroup>
  <PropertyGroup Condition=" '$(Configuration)|$(Platform)' == 'Debug|AnyCPU' ">
    <DebugSymbols>true</DebugSymbols>
    <DebugType>full</DebugType>
    <Optimize>false</Optimize>
    <OutputPath>bin\Debug\</OutputPath>
    <DefineConstants>DEBUG;TRACE</DefineConstants>
    <ErrorReport>prompt</ErrorReport>
    <WarningLevel>4</WarningLevel>
  </PropertyGroup>
  <PropertyGroup Condition=" '$(Configuration)|$(Platform)' == 'Release|AnyCPU' ">
    <DebugType>pdbonly</DebugType>
    <Optimize>true</Optimize>
    <OutputPath>bin\Release\</OutputPath>
    <DefineConstants>TRACE</DefineConstants>
    <ErrorReport>prompt</ErrorReport>
    <WarningLevel>4</WarningLevel>
  </PropertyGroup>
  <ItemGroup>
    <Reference Include="Elasticsearch.Net, Version=1.0.0.0, Culture=neutral, PublicKeyToken=96c599bbe3e70f5d, processorArchitecture=MSIL">
      <HintPath>..\..\packages\Elasticsearch.Net.1.8.0\lib\net45\Elasticsearch.Net.dll</HintPath>
      <Private>True</Private>
    </Reference>
    <Reference Include="FluentValidation, Version=6.2.1.0, Culture=neutral, processorArchitecture=MSIL">
      <HintPath>..\..\packages\FluentValidation.6.2.1.0\lib\Net45\FluentValidation.dll</HintPath>
      <Private>True</Private>
    </Reference>
    <Reference Include="Foundatio, Version=4.0.0.0, Culture=neutral, processorArchitecture=MSIL">
<<<<<<< HEAD
      <HintPath>..\..\packages\Foundatio.4.0.790\lib\net451\Foundatio.dll</HintPath>
=======
      <HintPath>..\..\packages\Foundatio.4.0.791\lib\net451\Foundatio.dll</HintPath>
>>>>>>> 1f8eda62
      <Private>True</Private>
    </Reference>
    <Reference Include="Nest, Version=1.0.0.0, Culture=neutral, PublicKeyToken=96c599bbe3e70f5d, processorArchitecture=MSIL">
      <HintPath>..\..\packages\NEST.1.8.0\lib\net45\Nest.dll</HintPath>
      <Private>True</Private>
    </Reference>
    <Reference Include="Newtonsoft.Json, Version=8.0.0.0, Culture=neutral, PublicKeyToken=30ad4fe6b2a6aeed, processorArchitecture=MSIL">
      <HintPath>..\..\packages\Newtonsoft.Json.8.0.2\lib\net45\Newtonsoft.Json.dll</HintPath>
      <Private>True</Private>
    </Reference>
    <Reference Include="Nito.AsyncEx, Version=3.0.1.0, Culture=neutral, processorArchitecture=MSIL">
      <HintPath>..\..\packages\Nito.AsyncEx.3.0.1\lib\net45\Nito.AsyncEx.dll</HintPath>
      <Private>True</Private>
    </Reference>
    <Reference Include="Nito.AsyncEx.Concurrent, Version=3.0.1.0, Culture=neutral, processorArchitecture=MSIL">
      <HintPath>..\..\packages\Nito.AsyncEx.3.0.1\lib\net45\Nito.AsyncEx.Concurrent.dll</HintPath>
      <Private>True</Private>
    </Reference>
    <Reference Include="Nito.AsyncEx.Enlightenment, Version=3.0.1.0, Culture=neutral, processorArchitecture=MSIL">
      <HintPath>..\..\packages\Nito.AsyncEx.3.0.1\lib\net45\Nito.AsyncEx.Enlightenment.dll</HintPath>
      <Private>True</Private>
    </Reference>
    <Reference Include="System" />
    <Reference Include="System.Core" />
    <Reference Include="System.Xml.Linq" />
    <Reference Include="System.Data.DataSetExtensions" />
    <Reference Include="Microsoft.CSharp" />
    <Reference Include="System.Data" />
    <Reference Include="System.Net.Http" />
    <Reference Include="System.Xml" />
  </ItemGroup>
  <ItemGroup>
    <Compile Include="..\Core\Extensions\TaskExtensions.cs">
      <Link>Extensions\TaskExtensions.cs</Link>
    </Compile>
    <Compile Include="..\Core\Utility\TaskHelper.cs">
      <Link>Utility\TaskHelper.cs</Link>
    </Compile>
    <Compile Include="Extensions\DateTimeExtensions.cs" />
    <Compile Include="Jobs\ReindexException.cs" />
    <Compile Include="Jobs\ReindexWorkItem.cs" />
    <Compile Include="Jobs\ReindexWorkItemHandler.cs" />
    <Compile Include="Repositories\Configuration\ElasticConfigurationBase.cs" />
    <Compile Include="Repositories\Configuration\IElasticIndex.cs" />
    <Compile Include="Extensions\ElasticExtensions.cs" />
    <Compile Include="Extensions\ElasticIndexExtensions.cs" />
    <Compile Include="Properties\AssemblyInfo.cs" />
    <Compile Include="Repositories\Configuration\KeepAliveHttpConnection.cs" />
    <Compile Include="Repositories\IElasticReadOnlyRepository.cs" />
    <Compile Include="Repositories\MigrationsRepository.cs" />
    <Compile Include="Repositories\Queries\Builders\QueryBuilderRegistry.cs" />
    <Compile Include="Repositories\Queries\ChildQuery.cs" />
    <Compile Include="Repositories\Queries\ElasticQuery.cs" />
    <Compile Include="Repositories\Queries\Options\QueryOptions.cs" />
    <Compile Include="Repositories\Queries\ParentQuery.cs" />
    <Compile Include="Repositories\Queries\Parts\CachableQuery.cs" />
    <Compile Include="Repositories\Queries\Parts\ChildQuery.cs" />
    <Compile Include="Repositories\Queries\Builders\ChildQueryBuilder.cs" />
    <Compile Include="Repositories\Queries\Parts\DateRangeQuery.cs" />
    <Compile Include="Repositories\Queries\Builders\DateRangeQueryBuilder.cs" />
    <Compile Include="Repositories\Queries\Parts\ElasticFilterQuery.cs" />
    <Compile Include="Repositories\Queries\Builders\ElasticFilterQueryBuilder.cs" />
    <Compile Include="Repositories\Queries\Parts\FacetQuery.cs" />
    <Compile Include="Repositories\Queries\Builders\FacetQueryBuilder.cs" />
    <Compile Include="Repositories\Queries\Parts\FieldConditionsQuery.cs" />
    <Compile Include="Repositories\Queries\Builders\IQueryBuilder.cs" />
    <Compile Include="Repositories\Queries\Builders\FieldConditionsQueryBuilder.cs" />
    <Compile Include="Repositories\Queries\Builders\IdentityQueryBuilder.cs" />
    <Compile Include="Repositories\Queries\Builders\PagableQueryBuilder.cs" />
    <Compile Include="Repositories\Queries\Parts\ElasticIndicesQuery.cs" />
    <Compile Include="Repositories\Queries\Parts\ParentQuery.cs" />
    <Compile Include="Repositories\Queries\Builders\ParentQueryBuilder.cs" />
    <Compile Include="Repositories\Queries\Parts\SearchQuery.cs" />
    <Compile Include="Repositories\Queries\Builders\SearchQueryBuilder.cs" />
    <Compile Include="Repositories\Queries\Parts\SelectedFieldsQuery.cs" />
    <Compile Include="Repositories\Queries\Builders\SelectedFieldsQueryBuilder.cs" />
    <Compile Include="Repositories\Queries\Builders\SoftDeletesQueryBuilder.cs" />
    <Compile Include="Repositories\Queries\Builders\SortableQueryBuilder.cs" />
    <Compile Include="Repositories\Queries\Parts\TypeQuery.cs" />
    <Compile Include="Repositories\Queries\Query.cs" />
    <Compile Include="Repositories\ElasticReadOnlyRepositoryBase.cs" />
    <Compile Include="Repositories\ElasticRepositoryBase.cs" />
    <Compile Include="Repositories\ElasticRepositoryContext.cs" />
  </ItemGroup>
  <ItemGroup>
    <None Include="app.config" />
    <None Include="Foundatio.Repositories.Elasticsearch.nuspec" />
    <None Include="packages.config" />
  </ItemGroup>
  <ItemGroup>
    <ProjectReference Include="..\Core\Foundatio.Repositories.csproj">
      <Project>{F5B6C2B5-485F-4A4B-8E00-D5F77676CD6E}</Project>
      <Name>Foundatio.Repositories</Name>
    </ProjectReference>
  </ItemGroup>
  <Import Project="$(MSBuildToolsPath)\Microsoft.CSharp.targets" />
  <!-- To modify your build process, add your task inside one of the targets below and uncomment it. 
       Other similar extension points exist, see Microsoft.Common.targets.
  <Target Name="BeforeBuild">
  </Target>
  <Target Name="AfterBuild">
  </Target>
  -->
</Project><|MERGE_RESOLUTION|>--- conflicted
+++ resolved
@@ -40,11 +40,7 @@
       <Private>True</Private>
     </Reference>
     <Reference Include="Foundatio, Version=4.0.0.0, Culture=neutral, processorArchitecture=MSIL">
-<<<<<<< HEAD
-      <HintPath>..\..\packages\Foundatio.4.0.790\lib\net451\Foundatio.dll</HintPath>
-=======
       <HintPath>..\..\packages\Foundatio.4.0.791\lib\net451\Foundatio.dll</HintPath>
->>>>>>> 1f8eda62
       <Private>True</Private>
     </Reference>
     <Reference Include="Nest, Version=1.0.0.0, Culture=neutral, PublicKeyToken=96c599bbe3e70f5d, processorArchitecture=MSIL">
@@ -84,7 +80,6 @@
       <Link>Utility\TaskHelper.cs</Link>
     </Compile>
     <Compile Include="Extensions\DateTimeExtensions.cs" />
-    <Compile Include="Jobs\ReindexException.cs" />
     <Compile Include="Jobs\ReindexWorkItem.cs" />
     <Compile Include="Jobs\ReindexWorkItemHandler.cs" />
     <Compile Include="Repositories\Configuration\ElasticConfigurationBase.cs" />
