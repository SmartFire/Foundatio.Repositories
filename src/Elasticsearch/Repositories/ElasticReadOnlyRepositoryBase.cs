--- conflicted
+++ resolved
@@ -58,7 +58,7 @@
             // don't use caching with snapshot paging.
             bool allowCaching = IsCacheEnabled && (elasticPagingOptions == null || elasticPagingOptions.UseSnapshotPaging == false);
 
-            await OnBeforeQueryAsync(query, typeof(IFindResults<TResult>)).AnyContext();
+            await OnBeforeQueryAsync(query, typeof(FindResults<TResult>)).AnyContext();
 
             Func<FindResults<TResult>, Task<FindResults<TResult>>> getNextPageFunc = async r => {
                 var previousResults = r;
@@ -153,11 +153,7 @@
             if (query == null)
                 throw new ArgumentNullException(nameof(query));
 
-<<<<<<< HEAD
             var result = IsCacheEnabled ? await GetCachedQueryResultAsync<FindHit<T>>(query).AnyContext() : null;
-=======
-            var result = IsCacheEnabled ? await GetCachedQueryResultAsync<ElasticFindHit<T>>(query).AnyContext() : null;
->>>>>>> 6c45bcd3
             if (result != null)
                 return result;
 
@@ -274,16 +270,11 @@
             return hits.AsReadOnly();
         }
 
-<<<<<<< HEAD
         public Task<FindResults<T>> GetAllAsync(SortingOptions sorting = null, PagingOptions paging = null) {
             var search = NewQuery()
                 .WithPaging(paging)
                 .WithSort(sorting);
 
-=======
-        public Task<IFindResults<T>> GetAllAsync(SortingOptions sorting = null, PagingOptions paging = null) {
-            var search = NewQuery().WithSort(sorting).WithPaging(paging);
->>>>>>> 6c45bcd3
             return FindAsync(search);
         }
 
