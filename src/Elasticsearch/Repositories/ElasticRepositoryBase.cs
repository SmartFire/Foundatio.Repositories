﻿using System;
using System.Collections.Generic;
using System.Linq;
using System.Threading.Tasks;
using FluentValidation;
using Nest;
using Foundatio.Caching;
using Foundatio.Repositories.Elasticsearch.Extensions;
using Foundatio.Logging;
using Foundatio.Messaging;
using Foundatio.Repositories.Elasticsearch.Queries;
using Foundatio.Repositories.Elasticsearch.Queries.Builders;
using Foundatio.Repositories.Elasticsearch.Repositories;
using Foundatio.Repositories.Extensions;
using Foundatio.Repositories.JsonPatch;
using Foundatio.Repositories.Models;
using Foundatio.Repositories.Queries;
using Foundatio.Utility;
using Newtonsoft.Json.Linq;

namespace Foundatio.Repositories.Elasticsearch {
    public abstract class ElasticRepositoryBase<T> : ElasticReadOnlyRepositoryBase<T>, IRepository<T> where T : class, IIdentity, new() {
        protected readonly IValidator<T> _validator;
        protected readonly IMessagePublisher _messagePublisher;

        protected ElasticRepositoryBase(IElasticClient client) : this(client, null, null, null, null) { }

        protected ElasticRepositoryBase(IElasticClient client, IValidator<T> validator, ICacheClient cache, IMessagePublisher messagePublisher, ILogger logger) : base(client, cache, logger) {
            _validator = validator;
            _messagePublisher = messagePublisher;
            NotificationsEnabled = _messagePublisher != null;

            if (HasCreatedDate) {
                var propertyName = _client.Infer.PropertyName(typeof(T).GetMember(nameof(IHaveCreatedDate.CreatedUtc)).Single());
                FieldsRequiredForRemove.Add(propertyName);
            }
        }
        
        public async Task<T> AddAsync(T document, bool addToCache = false, TimeSpan? expiresIn = null, bool sendNotification = true) {
            if (document == null)
                throw new ArgumentNullException(nameof(document));

            await AddAsync(new[] { document }, addToCache, expiresIn, sendNotification).AnyContext();
            return document;
        }

        public async Task AddAsync(IEnumerable<T> documents, bool addToCache = false, TimeSpan? expiresIn = null, bool sendNotification = true) {
            var docs = documents?.ToList();
            if (docs == null || docs.Any(d => d == null))
                throw new ArgumentNullException(nameof(documents));

            if (docs.Count == 0)
                return;

            await OnDocumentsAddingAsync(docs).AnyContext();

            if (_validator != null)
                foreach (var doc in docs)
                    await _validator.ValidateAndThrowAsync(doc).AnyContext();

            await IndexDocumentsAsync(docs).AnyContext();

            if (addToCache)
                await AddToCacheAsync(docs, expiresIn).AnyContext();

            await OnDocumentsAddedAsync(docs, sendNotification).AnyContext();
        }

        public async Task<T> SaveAsync(T document, bool addToCache = false, TimeSpan? expiresIn = null, bool sendNotifications = true) {
            if (document == null)
                throw new ArgumentNullException(nameof(document));

            await SaveAsync(new[] { document }, addToCache, expiresIn, sendNotifications).AnyContext();
            return document;
        }

        public async Task SaveAsync(IEnumerable<T> documents, bool addToCache = false, TimeSpan? expiresIn = null, bool sendNotifications = true) {
            var docs = documents?.ToList();
            if (docs == null || docs.Any(d => d == null))
                throw new ArgumentNullException(nameof(documents));

            if (docs.Count == 0)
                return;
            
            string[] ids = docs.Where(d => !String.IsNullOrEmpty(d.Id)).Select(d => d.Id).ToArray();
            if (ids.Length < docs.Count)
                throw new ApplicationException("Id must be set when calling Save.");

            var originalDocuments = ids.Length > 0 ? (await GetByIdsAsync(ids).AnyContext()).Documents : new List<T>();
            // TODO: What should we do if original document count differs from document count?

            await OnDocumentsSavingAsync(docs, originalDocuments).AnyContext();

            if (_validator != null)
                foreach (var doc in docs)
                    await _validator.ValidateAndThrowAsync(doc).AnyContext();

            await IndexDocumentsAsync(docs).AnyContext();

            if (addToCache)
                await AddToCacheAsync(docs, expiresIn).AnyContext();

            await OnDocumentsSavedAsync(docs, originalDocuments, sendNotifications).AnyContext();
        }

        public async Task PatchAsync(string id, object update, bool sendNotification = true) {
            string script = update as string;
            var patch = update as PatchDocument;

            if (script != null) {
                var response = await _client.UpdateAsync<T>(u => {
                    u.Id(id);
                    u.Index(GetIndexById(id));
                    u.Type(ElasticType.Name);
                    u.Script(script);
                    return u;
                }).AnyContext();

                _logger.Trace(() => response.GetRequest());

                if (!response.IsValid) {
                    string message = response.GetErrorMessage();
                    _logger.Error().Exception(response.ConnectionStatus.OriginalException).Message(message).Property("request", response.GetRequest()).Write();
                    throw new ApplicationException(message, response.ConnectionStatus.OriginalException);
                }
            } else if (patch != null) {
                var response = await _client.GetAsync<JObject>(u => {
                    u.Id(id);
                    u.Index(GetIndexById(id));
                    u.Type(ElasticType.Name);
                    return u;
                }).AnyContext();

                _logger.Trace(() => response.GetRequest());

                if (!response.IsValid) {
                    string message = response.GetErrorMessage();
                    _logger.Error().Exception(response.ConnectionStatus.OriginalException).Message(message).Property("request", response.GetRequest()).Write();
                    throw new ApplicationException(message, response.ConnectionStatus.OriginalException);
                }
                
                var target = response.Source as JToken;
                new JsonPatcher().Patch(ref target, patch);

                var updateResponse = await _client.Raw.IndexPutAsync(response.Index, response.Type, id, target.ToString()).AnyContext();
                
                _logger.Trace(() => updateResponse.GetRequest());

                if (!updateResponse.Success) {
                    string message = updateResponse.GetErrorMessage();
                    _logger.Error().Exception(updateResponse.OriginalException).Message(message).Property("request", updateResponse.GetRequest()).Write();
                    throw new ApplicationException(message, updateResponse.OriginalException);
                }
            } else {
                var response = await _client.UpdateAsync<T, object>(u => {
                    u.Id(id);
                    u.Index(GetIndexById(id));
                    u.Type(ElasticType.Name);
                    u.Doc(update);
                    return u;
                }).AnyContext();

                _logger.Trace(() => response.GetRequest());

                if (!response.IsValid) {
                    string message = response.GetErrorMessage();
                    _logger.Error().Exception(response.ConnectionStatus.OriginalException).Message(message).Property("request", response.GetRequest()).Write();
                    throw new ApplicationException(message, response.ConnectionStatus.OriginalException);
                }
            }

            if (IsCacheEnabled)
                await Cache.RemoveAsync(id).AnyContext();

            if (sendNotification)
                await PublishChangeTypeMessageAsync(ChangeType.Saved, id).AnyContext();
        }

        public async Task PatchAsync(IEnumerable<string> ids, object update, bool sendNotification = true) {
            var idList = ids?.ToList() ?? new List<string>();
            if (idList.Count == 0)
                return;

            if (idList.Count == 1) {
                await PatchAsync(idList[0], update, sendNotification).AnyContext();
                return;
            }

            await PatchAllAsync(new Query().WithIds(idList), update, sendNotification).AnyContext();
        }

        protected async Task<long> PatchAllAsync<TQuery>(TQuery query, object update, bool sendNotifications = true, Action<IEnumerable<string>> updatedIdsCallback = null) where TQuery : IPagableQuery, ISelectedFieldsQuery, IRepositoryQuery {
            string script = update as string;
            var patch = update as PatchDocument;

            if (patch == null && query.SelectedFields.Count == 0)
                query.SelectedFields.Add("id");

            long affectedRecords = 0;
            if (patch != null) {
                var patcher = new JsonPatcher();
                affectedRecords = await BatchProcessAsAsync<TQuery, JObject>(query, async results => {
                    var bulkResult = await _client.BulkAsync(b => {
                        foreach (var h in results.Hits.Cast<IElasticFindHit<T>>()) {
                            var target = h.Document as JToken;
                            patcher.Patch(ref target, patch);

                            b.Index<JObject>(i => i
                                .Document(target as JObject)
                                .Id(h.Id)
                                .Index(h.Index)
                                .Type(h.Type)
                                .Version(h.Version.HasValue ? h.Version.ToString() : null));
                        }

                        return b;
                    }).AnyContext();
                    _logger.Trace(() => bulkResult.GetRequest());

                    if (!bulkResult.IsValid) {
                        _logger.Error()
                            .Exception(bulkResult.ConnectionStatus.OriginalException)
                            .Message($"Error occurred while bulk updating: {bulkResult.GetErrorMessage()}")
                            .Property("Query", query)
                            .Property("Update", update)
                            .Write();

                        return false;
                    }

                    if (IsCacheEnabled)
                        foreach (var d in results.Documents)
                            await Cache.RemoveAsync(d["id"].Value<string>()).AnyContext();

                    updatedIdsCallback?.Invoke(results.Hits.Select(h => h.Id));

                    return true;
                });

                return affectedRecords;
            }
            
            affectedRecords = await BatchProcessAsync(query, async results => {
                var bulkResult = await _client.BulkAsync(b => {
                    foreach (var h in results.Hits.Cast<IElasticFindHit<T>>()) {
                        if (script != null)
                            b.Update<T>(u => u
                                .Id(h.Id)
                                .Index(h.Index)
                                .Type(h.Type)
                                .Version(h.Version.HasValue ? h.Version.ToString() : null)
                                .Script(script));
                        else
                            b
                                .Update<T, object>(u => u.Id(h.Id)
                                .Index(h.Index)
                                .Type(h.Type)
                                .Version(h.Version.HasValue ? h.Version.ToString() : null)
                                .Doc(update));
                    }

                    return b;
                }).AnyContext();
                _logger.Trace(() => bulkResult.GetRequest());

                if (!bulkResult.IsValid) {
                    _logger.Error()
                        .Exception(bulkResult.ConnectionStatus.OriginalException)
                        .Message($"Error occurred while bulk updating: {bulkResult.GetErrorMessage()}")
                        .Property("Query", query)
                        .Property("Update", update)
                        .Write();

                    return false;
                }

                if (IsCacheEnabled)
                    foreach (var d in results.Documents)
                        await Cache.RemoveAsync(d.Id).AnyContext();

                updatedIdsCallback?.Invoke(results.Hits.Select(h => h.Id));

                return true;
            });

            if (sendNotifications)
                await SendQueryNotificationsAsync(ChangeType.Saved, query).AnyContext();

            return affectedRecords;
        }

        public async Task RemoveAsync(string id, bool sendNotification = true) {
            if (String.IsNullOrEmpty(id))
                throw new ArgumentNullException(nameof(id));

            var document = await GetByIdAsync(id, true).AnyContext();
            if (document == null)
                return;

            await RemoveAsync(new[] { document }, sendNotification).AnyContext();
        }

        public Task RemoveAsync(T document, bool sendNotification = true) {
            if (document == null)
                throw new ArgumentNullException(nameof(document));

            return RemoveAsync(new[] { document }, sendNotification);
        }

        public async Task RemoveAsync(IEnumerable<T> documents, bool sendNotification = true) {
            var docs = documents?.ToList();
            if (docs == null || docs.Any(d => d == null))
                throw new ArgumentNullException(nameof(documents));

            if (docs.Count == 0)
                return;
            
            if (HasMultipleIndexes) {
                foreach (var documentGroup in docs.GroupBy(TimeSeriesType.GetDocumentIndex))
                    await TimeSeriesType.EnsureIndexAsync(documentGroup.First()).AnyContext();
            }

            await OnDocumentsRemovingAsync(docs).AnyContext();

            // TODO: support Parent and child docs.
            if (docs.Count == 1) {
                var document = docs.First();
                var response = await _client.DeleteAsync(document, descriptor => descriptor.Index(GetDocumentIndexFunc?.Invoke(document)).Type(ElasticType.Name)).AnyContext();
                _logger.Trace(() => response.GetRequest());

                if (!response.IsValid) {
                    string message = response.GetErrorMessage();
                    _logger.Error().Exception(response.ConnectionStatus.OriginalException).Message(message).Property("request", response.GetRequest()).Write();
                    throw new ApplicationException(message, response.ConnectionStatus.OriginalException);
                }
            } else {
                var documentsByIndex = docs.GroupBy(d => GetDocumentIndexFunc?.Invoke(d));
                var response = await _client.BulkAsync(bulk => {
                    foreach (var group in documentsByIndex)
                        bulk.DeleteMany<T>(group.Select(g => g.Id), (b, id) => b.Index(group.Key).Type(ElasticType.Name));

                    return bulk;
                }).AnyContext();
                _logger.Trace(() => response.GetRequest());

                if (!response.IsValid) {
                    string message = response.GetErrorMessage();
                    _logger.Error().Exception(response.ConnectionStatus.OriginalException).Message(message).Property("request", response.GetRequest()).Write();
                    throw new ApplicationException(message, response.ConnectionStatus.OriginalException);
                }
            }
            
            await OnDocumentsRemovedAsync(docs, sendNotification).AnyContext();
        }

        public async Task RemoveAllAsync() {
            if (IsCacheEnabled)
                await Cache.RemoveAllAsync().AnyContext();

            await RemoveAllAsync(new Query(), false).AnyContext();
        }

        protected List<string> FieldsRequiredForRemove { get; } = new List<string>();

        protected async Task<long> RemoveAllAsync<TQuery>(TQuery query, bool sendNotifications = true) where TQuery: IPagableQuery, ISelectedFieldsQuery, IRepositoryQuery {
            if (query == null)
                throw new ArgumentNullException(nameof(query));

            foreach (var field in FieldsRequiredForRemove.Union(new[] { "id" }))
                if (!query.SelectedFields.Contains(field))
                    query.SelectedFields.Add(field);

            return await BatchProcessAsync(query, async results => {
                await RemoveAsync(results.Documents, sendNotifications).AnyContext();
                return true;
            });
        }

<<<<<<< HEAD
        protected Task<long> BatchProcessAsync<TQuery>(TQuery query, Func<IElasticFindResults<T>, Task<bool>> processAsync) where TQuery : IPagableQuery, ISelectedFieldsQuery {
            return BatchProcessAsAsync(query, processAsync);
        }

        protected async Task<long> BatchProcessAsAsync<TQuery, TResult>(TQuery query, Func<IElasticFindResults<TResult>, Task<bool>> processAsync) where TQuery : IPagableQuery, ISelectedFieldsQuery where TResult : class, new() {
=======
        protected Task<long> BatchProcessAsync<TQuery>(TQuery query, Func<IElasticFindResults<T>, Task<bool>> process) where TQuery : IPagableQuery, ISelectedFieldsQuery, IRepositoryQuery {
            return BatchProcessAsAsync(query, process);
        }

        protected async Task<long> BatchProcessAsAsync<TQuery, TResult>(TQuery query, Func<IElasticFindResults<TResult>, Task<bool>> process) where TQuery : IPagableQuery, ISelectedFieldsQuery, IRepositoryQuery where TResult : class, new() {
>>>>>>> 96e96ebb
            if (query == null)
                throw new ArgumentNullException(nameof(query));
            
            query.UseSnapshotPaging = true;
            if (!query.SnapshotLifetime.HasValue)
                query.SnapshotLifetime = TimeSpan.FromMinutes(5);

            long recordsProcessed = 0;
            var results = await FindAsAsync<TResult>(query).AnyContext();
            while (results.Documents.Count > 0) {
                recordsProcessed += results.Documents.Count;
                if (!await processAsync(results).AnyContext()) {
                    _logger.Trace("Aborted batch processing.");
                    break;
                }

                if (!await results.NextPageAsync().AnyContext())
                    break;
            }

            _logger.Trace("{0} records processed", recordsProcessed);
            return recordsProcessed;
        }

        #region Events

        public AsyncEvent<DocumentsEventArgs<T>> DocumentsAdding { get; } = new AsyncEvent<DocumentsEventArgs<T>>();

        private async Task OnDocumentsAddingAsync(IReadOnlyCollection<T> documents) {
            if (HasDates)
                documents.OfType<IHaveDates>().SetDates();
            else if (HasCreatedDate)
                documents.OfType<IHaveCreatedDate>().SetCreatedDates();
            
            documents.EnsureIds(ElasticType.CreateDocumentId);
            foreach (var doc in documents.OfType<IVersioned>())
                doc.Version = 0;

            if (DocumentsAdding != null)
                await DocumentsAdding.InvokeAsync(this, new DocumentsEventArgs<T>(documents, this)).AnyContext();

            await OnDocumentsChangingAsync(ChangeType.Added, documents).AnyContext();
        }

        public AsyncEvent<DocumentsEventArgs<T>> DocumentsAdded { get; } = new AsyncEvent<DocumentsEventArgs<T>>();

        private async Task OnDocumentsAddedAsync(IReadOnlyCollection<T> documents, bool sendNotifications) {
            if (DocumentsAdded != null)
                await DocumentsAdded.InvokeAsync(this, new DocumentsEventArgs<T>(documents, this)).AnyContext();

            var modifiedDocs = documents.Select(d => new ModifiedDocument<T>(d, null)).ToList();
            await OnDocumentsChangedAsync(ChangeType.Added, modifiedDocs).AnyContext();

            if (sendNotifications)
                await SendNotificationsAsync(ChangeType.Added, modifiedDocs).AnyContext();
        }

        public AsyncEvent<ModifiedDocumentsEventArgs<T>> DocumentsSaving { get; } = new AsyncEvent<ModifiedDocumentsEventArgs<T>>();

        private async Task OnDocumentsSavingAsync(IReadOnlyCollection<T> documents, IReadOnlyCollection<T> originalDocuments) {
            if (HasDates)
                documents.Cast<IHaveDates>().SetDates();

            var modifiedDocs = originalDocuments.FullOuterJoin(
                documents, cf => cf.Id, cf => cf.Id,
                (original, modified, id) => new { Id = id, Original = original, Modified = modified }).Select(m => new ModifiedDocument<T>( m.Modified, m.Original)).ToList();
            
            var savingDocs = modifiedDocs.Where(m => m.Original != null).ToList();
            if (savingDocs.Count > 0)
                await InvalidateCacheAsync(savingDocs).AnyContext();

            // if we couldn't find an original document, then it must be new.
            var addingDocs = modifiedDocs.Where(m => m.Original == null).Select(m => m.Value).ToList();
            if (addingDocs.Count > 0) {
                await InvalidateCacheAsync(addingDocs).AnyContext();
                await OnDocumentsAddingAsync(addingDocs).AnyContext();
            }

            if (savingDocs.Count == 0)
                return;

            if (DocumentsSaving != null)
                await DocumentsSaving.InvokeAsync(this, new ModifiedDocumentsEventArgs<T>(modifiedDocs, this)).AnyContext();

            await OnDocumentsChangingAsync(ChangeType.Saved, modifiedDocs).AnyContext();
        }

        public AsyncEvent<ModifiedDocumentsEventArgs<T>> DocumentsSaved { get; } = new AsyncEvent<ModifiedDocumentsEventArgs<T>>();

        private async Task OnDocumentsSavedAsync(IReadOnlyCollection<T> documents, IReadOnlyCollection<T> originalDocuments, bool sendNotifications) {
            var modifiedDocs = originalDocuments.FullOuterJoin(
                documents, cf => cf.Id, cf => cf.Id,
                (original, modified, id) => new { Id = id, Original = original, Modified = modified }).Select(m => new ModifiedDocument<T>(m.Modified, m.Original)).ToList();
            
            // if we couldn't find an original document, then it must be new.
            var addedDocs = modifiedDocs.Where(m => m.Original == null).Select(m => m.Value).ToList();
            if (addedDocs.Count > 0)
                await OnDocumentsAddedAsync(addedDocs, sendNotifications).AnyContext();

            var savedDocs = modifiedDocs.Where(m => m.Original != null).ToList();
            if (savedDocs.Count == 0)
                return;

            if (DocumentsSaved != null)
                await DocumentsSaved.InvokeAsync(this, new ModifiedDocumentsEventArgs<T>(modifiedDocs, this)).AnyContext();

            await OnDocumentsChangedAsync(ChangeType.Saved, savedDocs).AnyContext();

            if (sendNotifications)
                await SendNotificationsAsync(ChangeType.Saved, savedDocs).AnyContext();
        }

        public AsyncEvent<DocumentsEventArgs<T>> DocumentsRemoving { get; } = new AsyncEvent<DocumentsEventArgs<T>>();

        private async Task OnDocumentsRemovingAsync(IReadOnlyCollection<T> documents) {
            await InvalidateCacheAsync(documents).AnyContext();

            if (DocumentsRemoving != null)
                await DocumentsRemoving.InvokeAsync(this, new DocumentsEventArgs<T>(documents, this)).AnyContext();

            await OnDocumentsChangingAsync(ChangeType.Removed, documents).AnyContext();
        }

        public AsyncEvent<DocumentsEventArgs<T>> DocumentsRemoved { get; } = new AsyncEvent<DocumentsEventArgs<T>>();

        private async Task OnDocumentsRemovedAsync(IReadOnlyCollection<T> documents, bool sendNotifications) {
            if (DocumentsRemoved != null)
                await DocumentsRemoved.InvokeAsync(this, new DocumentsEventArgs<T>(documents, this)).AnyContext();

            await OnDocumentsChangedAsync(ChangeType.Removed, documents).AnyContext();

            if (sendNotifications)
                await SendNotificationsAsync(ChangeType.Removed, documents).AnyContext();
        }

        public AsyncEvent<DocumentsChangeEventArgs<T>> DocumentsChanging { get; } = new AsyncEvent<DocumentsChangeEventArgs<T>>();

        private Task OnDocumentsChangingAsync(ChangeType changeType, IReadOnlyCollection<T> documents) {
            return OnDocumentsChangingAsync(changeType, documents.Select(d => new ModifiedDocument<T>(d, null)).ToList());
        }

        private async Task OnDocumentsChangingAsync(ChangeType changeType, IReadOnlyCollection<ModifiedDocument<T>> documents) {
            if (DocumentsChanging == null)
                return;

            await DocumentsChanging.InvokeAsync(this, new DocumentsChangeEventArgs<T>(changeType, documents, this)).AnyContext();
        }

        public AsyncEvent<DocumentsChangeEventArgs<T>> DocumentsChanged { get; } = new AsyncEvent<DocumentsChangeEventArgs<T>>();

        private Task OnDocumentsChangedAsync(ChangeType changeType, IReadOnlyCollection<T> documents) {
            return OnDocumentsChangedAsync(changeType, documents.Select(d => new ModifiedDocument<T>(d, null)).ToList());
        }

        private async Task OnDocumentsChangedAsync(ChangeType changeType, IReadOnlyCollection<ModifiedDocument<T>> documents) {
            if (DocumentsChanged == null)
                return;

            await DocumentsChanged.InvokeAsync(this, new DocumentsChangeEventArgs<T>(changeType, documents, this)).AnyContext();
        }

        #endregion

        private async Task IndexDocumentsAsync(IReadOnlyCollection<T> documents) {
            if (HasMultipleIndexes) {
                foreach (var documentGroup in documents.GroupBy(TimeSeriesType.GetDocumentIndex))
                    await TimeSeriesType.EnsureIndexAsync(documentGroup.First()).AnyContext();
            }

            if (documents.Count == 1) {
                var document = documents.Single();
                var response = await _client.IndexAsync(document, i => {
                    i.Type(ElasticType.Name);

                    if (GetParentIdFunc != null)
                        i.Parent(GetParentIdFunc(document));

                    if (GetDocumentIndexFunc != null)
                        i.Index(GetDocumentIndexFunc(document));

                    if (HasVersion) {
                        var versionDoc = (IVersioned)document;
                        i.Version(versionDoc.Version);
                    }

                    return i;
                }).AnyContext();

                _logger.Trace(() => response.GetRequest());
                if (!response.IsValid) {
                    string message = response.GetErrorMessage();
                    _logger.Error().Exception(response.ConnectionStatus.OriginalException).Message(message).Property("request", response.GetRequest()).Write();
                    throw new ApplicationException(message, response.ConnectionStatus.OriginalException);
                }

                if (HasVersion) {
                    var versionDoc = (IVersioned)document;
                    versionDoc.Version = response.Version != null ? Int64.Parse(response.Version) : -1;
                }
            } else {
                var response = await _client.IndexManyAsync(documents, GetParentIdFunc, GetDocumentIndexFunc, ElasticType.Name).AnyContext();

                _logger.Trace(() => response.GetRequest());
                if (HasVersion) {
                    foreach (var hit in response.Items) {
                        var document = documents.FirstOrDefault(d => d.Id == hit.Id);
                        if (document == null)
                            continue;

                        var versionDoc = (IVersioned)document;
                        if (hit.Version != null)
                            versionDoc.Version = Int64.Parse(hit.Version);
                    }
                }

                if (!response.IsValid) {
                    string message = response.GetErrorMessage();
                    _logger.Error().Exception(response.ConnectionStatus.OriginalException).Message(message).Property("request", response.GetRequest()).Write();
                    throw new ApplicationException(message, response.ConnectionStatus.OriginalException);
                }
            }
        }

        protected virtual async Task AddToCacheAsync(ICollection<T> documents, TimeSpan? expiresIn = null) {
            if (!IsCacheEnabled || Cache == null)
                return;

            foreach (var document in documents)
                await Cache.SetAsync(document.Id, document, expiresIn ?? TimeSpan.FromSeconds(RepositoryConstants.DEFAULT_CACHE_EXPIRATION_SECONDS)).AnyContext();
        }

        protected bool NotificationsEnabled { get; set; }

        public bool BatchNotifications { get; set; }

        private Task SendNotificationsAsync(ChangeType changeType) {
            return SendNotificationsAsync(changeType, new List<T>());
        }

        private Task SendNotificationsAsync(ChangeType changeType, IReadOnlyCollection<T> documents) {
            return SendNotificationsAsync(changeType, documents.Select(d => new ModifiedDocument<T>(d, null)).ToList());
        }

        protected virtual async Task SendQueryNotificationsAsync(ChangeType changeType, object query) {
            if (!NotificationsEnabled)
                return;

            var delay = TimeSpan.FromSeconds(1.5);

            var idsQuery = query as IIdentityQuery;
            if (idsQuery != null && idsQuery.Ids.Count > 0) {
                foreach (var id in idsQuery.Ids) {
                    await PublishMessageAsync(new EntityChanged {
                        ChangeType = changeType,
                        Id = id,
                        Type = ElasticType.Name
                    }, delay).AnyContext();
                }

                return;
            }

            await PublishMessageAsync(new EntityChanged {
                ChangeType = changeType,
                Type = ElasticType.Name
            }, delay).AnyContext();
        }

        protected virtual async Task SendNotificationsAsync(ChangeType changeType, IReadOnlyCollection<ModifiedDocument<T>> documents) {
            if (!NotificationsEnabled)
                return;

            var delay = TimeSpan.FromSeconds(1.5);

            if (!documents.Any()) {
                await PublishChangeTypeMessageAsync(changeType, null, delay).AnyContext();
            } else if (BatchNotifications && documents.Count > 1) {
                // TODO: This needs to support batch notifications
                if (!SupportsSoftDeletes || changeType != ChangeType.Saved) {
                    foreach (var doc in documents.Select(d => d.Value)) {
                        await PublishChangeTypeMessageAsync(changeType, doc, delay).AnyContext();
                    }

                    return;
                }
                var allDeleted = documents.All(d => d.Original != null && ((ISupportSoftDeletes)d.Original).IsDeleted == false && ((ISupportSoftDeletes)d.Value).IsDeleted);
                foreach (var doc in documents.Select(d => d.Value)) {
                    await PublishChangeTypeMessageAsync(allDeleted ? ChangeType.Removed : changeType, doc, delay).AnyContext();
                }
            } else {
                if (!SupportsSoftDeletes) {
                    foreach (var d in documents)
                        await PublishChangeTypeMessageAsync(changeType, d.Value, delay).AnyContext();

                    return;
                }

                foreach (var d in documents) {
                    var docChangeType = changeType;
                    if (d.Original != null) {
                        var document = (ISupportSoftDeletes)d.Value;
                        var original = (ISupportSoftDeletes)d.Original;
                        if (original.IsDeleted == false && document.IsDeleted)
                            docChangeType = ChangeType.Removed;
                    }

                    await PublishChangeTypeMessageAsync(docChangeType, d.Value, delay).AnyContext();
                }
            }
        }

        protected Task PublishChangeTypeMessageAsync(ChangeType changeType, T document, TimeSpan delay) {
            return PublishChangeTypeMessageAsync(changeType, document, null, delay);
        }

        protected virtual Task PublishChangeTypeMessageAsync(ChangeType changeType, T document, IDictionary<string, object> data = null, TimeSpan? delay = null) {
            return PublishChangeTypeMessageAsync(changeType, document?.Id, null, delay);
        }

        protected virtual Task PublishChangeTypeMessageAsync(ChangeType changeType, string id, IDictionary<string, object> data = null, TimeSpan? delay = null) {
            return PublishMessageAsync(new EntityChanged {
                ChangeType = changeType,
                Id = id,
                Type = ElasticType.Name,
                Data = new DataDictionary(data ?? new Dictionary<string, object>())
            }, delay);
        }

        protected async Task PublishMessageAsync<TMessageType>(TMessageType message, TimeSpan? delay = null) where TMessageType : class {
            if (_messagePublisher == null)
                return;

            await _messagePublisher.PublishAsync(message, delay).AnyContext();
        }
    }
}<|MERGE_RESOLUTION|>--- conflicted
+++ resolved
@@ -376,19 +376,11 @@
             });
         }
 
-<<<<<<< HEAD
-        protected Task<long> BatchProcessAsync<TQuery>(TQuery query, Func<IElasticFindResults<T>, Task<bool>> processAsync) where TQuery : IPagableQuery, ISelectedFieldsQuery {
+        protected Task<long> BatchProcessAsync<TQuery>(TQuery query, Func<IElasticFindResults<T>, Task<bool>> processAsync) where TQuery : IPagableQuery, ISelectedFieldsQuery, IRepositoryQuery {
             return BatchProcessAsAsync(query, processAsync);
         }
 
-        protected async Task<long> BatchProcessAsAsync<TQuery, TResult>(TQuery query, Func<IElasticFindResults<TResult>, Task<bool>> processAsync) where TQuery : IPagableQuery, ISelectedFieldsQuery where TResult : class, new() {
-=======
-        protected Task<long> BatchProcessAsync<TQuery>(TQuery query, Func<IElasticFindResults<T>, Task<bool>> process) where TQuery : IPagableQuery, ISelectedFieldsQuery, IRepositoryQuery {
-            return BatchProcessAsAsync(query, process);
-        }
-
-        protected async Task<long> BatchProcessAsAsync<TQuery, TResult>(TQuery query, Func<IElasticFindResults<TResult>, Task<bool>> process) where TQuery : IPagableQuery, ISelectedFieldsQuery, IRepositoryQuery where TResult : class, new() {
->>>>>>> 96e96ebb
+        protected async Task<long> BatchProcessAsAsync<TQuery, TResult>(TQuery query, Func<IElasticFindResults<TResult>, Task<bool>> processAsync) where TQuery : IPagableQuery, ISelectedFieldsQuery, IRepositoryQuery where TResult : class, new() {
             if (query == null)
                 throw new ArgumentNullException(nameof(query));
             
