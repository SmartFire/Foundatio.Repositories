﻿<?xml version="1.0" encoding="utf-8"?>
<Project ToolsVersion="12.0" DefaultTargets="Build" xmlns="http://schemas.microsoft.com/developer/msbuild/2003">
  <Import Project="..\..\..\packages\xunit.runner.visualstudio.2.1.0\build\net20\xunit.runner.visualstudio.props" Condition="Exists('..\..\..\packages\xunit.runner.visualstudio.2.1.0\build\net20\xunit.runner.visualstudio.props')" />
  <Import Project="$(MSBuildExtensionsPath)\$(MSBuildToolsVersion)\Microsoft.Common.props" Condition="Exists('$(MSBuildExtensionsPath)\$(MSBuildToolsVersion)\Microsoft.Common.props')" />
  <PropertyGroup>
    <Configuration Condition=" '$(Configuration)' == '' ">Debug</Configuration>
    <Platform Condition=" '$(Platform)' == '' ">AnyCPU</Platform>
    <ProjectGuid>{23002BA4-8663-460B-8D67-3AA941B0322A}</ProjectGuid>
    <OutputType>Library</OutputType>
    <AppDesignerFolder>Properties</AppDesignerFolder>
    <RootNamespace>Foundatio.Repositories.Tests</RootNamespace>
    <AssemblyName>Foundatio.Repositories.Tests</AssemblyName>
    <TargetFrameworkVersion>v4.5.1</TargetFrameworkVersion>
    <FileAlignment>512</FileAlignment>
    <NuGetPackageImportStamp>
    </NuGetPackageImportStamp>
    <TargetFrameworkProfile />
  </PropertyGroup>
  <PropertyGroup Condition=" '$(Configuration)|$(Platform)' == 'Debug|AnyCPU' ">
    <DebugSymbols>true</DebugSymbols>
    <DebugType>full</DebugType>
    <Optimize>false</Optimize>
    <OutputPath>bin\Debug\</OutputPath>
    <DefineConstants>DEBUG;TRACE</DefineConstants>
    <ErrorReport>prompt</ErrorReport>
    <WarningLevel>4</WarningLevel>
  </PropertyGroup>
  <PropertyGroup Condition=" '$(Configuration)|$(Platform)' == 'Release|AnyCPU' ">
    <DebugType>pdbonly</DebugType>
    <Optimize>true</Optimize>
    <OutputPath>bin\Release\</OutputPath>
    <DefineConstants>TRACE</DefineConstants>
    <ErrorReport>prompt</ErrorReport>
    <WarningLevel>4</WarningLevel>
  </PropertyGroup>
  <ItemGroup>
    <Reference Include="Exceptionless.DateTimeExtensions, Version=3.1.44.0, Culture=neutral, processorArchitecture=MSIL">
      <HintPath>..\..\..\packages\Exceptionless.DateTimeExtensions.3.1.44\lib\portable-net40+win+wpa81+MonoAndroid10+xamarinios10+MonoTouch10\Exceptionless.DateTimeExtensions.dll</HintPath>
      <Private>True</Private>
    </Reference>
    <Reference Include="Foundatio, Version=4.0.0.0, Culture=neutral, processorArchitecture=MSIL">
<<<<<<< HEAD
      <HintPath>..\..\..\packages\Foundatio.4.0.790\lib\net451\Foundatio.dll</HintPath>
      <Private>True</Private>
    </Reference>
    <Reference Include="Foundatio.Logging.Xunit, Version=4.0.0.0, Culture=neutral, processorArchitecture=MSIL">
      <HintPath>..\..\..\packages\Foundatio.Logging.Xunit.4.0.790\lib\net451\Foundatio.Logging.Xunit.dll</HintPath>
=======
      <HintPath>..\..\..\packages\Foundatio.4.0.791\lib\net451\Foundatio.dll</HintPath>
      <Private>True</Private>
    </Reference>
    <Reference Include="Foundatio.Logging.Xunit, Version=4.0.0.0, Culture=neutral, processorArchitecture=MSIL">
      <HintPath>..\..\..\packages\Foundatio.Logging.Xunit.4.0.791\lib\net451\Foundatio.Logging.Xunit.dll</HintPath>
>>>>>>> 1f8eda62
      <Private>True</Private>
    </Reference>
    <Reference Include="Newtonsoft.Json, Version=8.0.0.0, Culture=neutral, PublicKeyToken=30ad4fe6b2a6aeed, processorArchitecture=MSIL">
      <HintPath>..\..\..\packages\Newtonsoft.Json.8.0.2\lib\net45\Newtonsoft.Json.dll</HintPath>
      <Private>True</Private>
    </Reference>
    <Reference Include="Nito.AsyncEx, Version=3.0.1.0, Culture=neutral, processorArchitecture=MSIL">
      <HintPath>..\..\..\packages\Nito.AsyncEx.3.0.1\lib\net45\Nito.AsyncEx.dll</HintPath>
      <Private>True</Private>
    </Reference>
    <Reference Include="Nito.AsyncEx.Concurrent, Version=3.0.1.0, Culture=neutral, processorArchitecture=MSIL">
      <HintPath>..\..\..\packages\Nito.AsyncEx.3.0.1\lib\net45\Nito.AsyncEx.Concurrent.dll</HintPath>
      <Private>True</Private>
    </Reference>
    <Reference Include="Nito.AsyncEx.Enlightenment, Version=3.0.1.0, Culture=neutral, processorArchitecture=MSIL">
      <HintPath>..\..\..\packages\Nito.AsyncEx.3.0.1\lib\net45\Nito.AsyncEx.Enlightenment.dll</HintPath>
      <Private>True</Private>
    </Reference>
    <Reference Include="System" />
    <Reference Include="System.Collections.Immutable, Version=1.1.37.0, Culture=neutral, PublicKeyToken=b03f5f7f11d50a3a, processorArchitecture=MSIL">
      <HintPath>..\..\..\packages\System.Collections.Immutable.1.1.37\lib\dotnet\System.Collections.Immutable.dll</HintPath>
      <Private>True</Private>
    </Reference>
    <Reference Include="System.Configuration" />
    <Reference Include="System.Core" />
    <Reference Include="System.Net.Http" />
    <Reference Include="System.Xml.Linq" />
    <Reference Include="System.Data.DataSetExtensions" />
    <Reference Include="Microsoft.CSharp" />
    <Reference Include="System.Data" />
    <Reference Include="System.Xml" />
    <Reference Include="xunit.abstractions, Version=2.0.0.0, Culture=neutral, PublicKeyToken=8d05b1bb7a6fdb6c, processorArchitecture=MSIL">
      <HintPath>..\..\..\packages\xunit.abstractions.2.0.0\lib\net35\xunit.abstractions.dll</HintPath>
      <Private>True</Private>
    </Reference>
    <Reference Include="xunit.assert, Version=2.1.0.3179, Culture=neutral, PublicKeyToken=8d05b1bb7a6fdb6c, processorArchitecture=MSIL">
      <HintPath>..\..\..\packages\xunit.assert.2.1.0\lib\dotnet\xunit.assert.dll</HintPath>
      <Private>True</Private>
    </Reference>
    <Reference Include="xunit.core, Version=2.1.0.3179, Culture=neutral, PublicKeyToken=8d05b1bb7a6fdb6c, processorArchitecture=MSIL">
      <HintPath>..\..\..\packages\xunit.extensibility.core.2.1.0\lib\dotnet\xunit.core.dll</HintPath>
      <Private>True</Private>
    </Reference>
    <Reference Include="xunit.execution.desktop, Version=2.1.0.3179, Culture=neutral, PublicKeyToken=8d05b1bb7a6fdb6c, processorArchitecture=MSIL">
      <HintPath>..\..\..\packages\xunit.extensibility.execution.2.1.0\lib\net45\xunit.execution.desktop.dll</HintPath>
      <Private>True</Private>
    </Reference>
  </ItemGroup>
  <ItemGroup>
    <Compile Include="ObjectIdTests.cs" />
    <Compile Include="Properties\AssemblyInfo.cs" />
    <Compile Include="Queries\FacetOptionsTests.cs" />
  </ItemGroup>
  <ItemGroup>
    <Service Include="{82A7F48D-3B50-4B1E-B82E-3ADA8210C358}" />
  </ItemGroup>
  <ItemGroup>
    <ProjectReference Include="..\Foundatio.Repositories.csproj">
      <Project>{F5B6C2B5-485F-4A4B-8E00-D5F77676CD6E}</Project>
      <Name>Foundatio.Repositories</Name>
    </ProjectReference>
  </ItemGroup>
  <ItemGroup>
    <None Include="app.config" />
    <None Include="packages.config" />
  </ItemGroup>
  <Import Project="$(MSBuildToolsPath)\Microsoft.CSharp.targets" />
  <Target Name="EnsureNuGetPackageBuildImports" BeforeTargets="PrepareForBuild">
    <PropertyGroup>
      <ErrorText>This project references NuGet package(s) that are missing on this computer. Use NuGet Package Restore to download them.  For more information, see http://go.microsoft.com/fwlink/?LinkID=322105. The missing file is {0}.</ErrorText>
    </PropertyGroup>
    <Error Condition="!Exists('..\..\..\packages\xunit.runner.visualstudio.2.1.0\build\net20\xunit.runner.visualstudio.props')" Text="$([System.String]::Format('$(ErrorText)', '..\..\..\packages\xunit.runner.visualstudio.2.1.0\build\net20\xunit.runner.visualstudio.props'))" />
  </Target>
  <!-- To modify your build process, add your task inside one of the targets below and uncomment it. 
       Other similar extension points exist, see Microsoft.Common.targets.
  <Target Name="BeforeBuild">
  </Target>
  <Target Name="AfterBuild">
  </Target>
  -->
</Project><|MERGE_RESOLUTION|>--- conflicted
+++ resolved
@@ -39,19 +39,11 @@
       <Private>True</Private>
     </Reference>
     <Reference Include="Foundatio, Version=4.0.0.0, Culture=neutral, processorArchitecture=MSIL">
-<<<<<<< HEAD
-      <HintPath>..\..\..\packages\Foundatio.4.0.790\lib\net451\Foundatio.dll</HintPath>
-      <Private>True</Private>
-    </Reference>
-    <Reference Include="Foundatio.Logging.Xunit, Version=4.0.0.0, Culture=neutral, processorArchitecture=MSIL">
-      <HintPath>..\..\..\packages\Foundatio.Logging.Xunit.4.0.790\lib\net451\Foundatio.Logging.Xunit.dll</HintPath>
-=======
       <HintPath>..\..\..\packages\Foundatio.4.0.791\lib\net451\Foundatio.dll</HintPath>
       <Private>True</Private>
     </Reference>
     <Reference Include="Foundatio.Logging.Xunit, Version=4.0.0.0, Culture=neutral, processorArchitecture=MSIL">
       <HintPath>..\..\..\packages\Foundatio.Logging.Xunit.4.0.791\lib\net451\Foundatio.Logging.Xunit.dll</HintPath>
->>>>>>> 1f8eda62
       <Private>True</Private>
     </Reference>
     <Reference Include="Newtonsoft.Json, Version=8.0.0.0, Culture=neutral, PublicKeyToken=30ad4fe6b2a6aeed, processorArchitecture=MSIL">
