--- conflicted
+++ resolved
@@ -101,13 +101,8 @@
             await OnDocumentsSavedAsync(docs, originalDocuments, options).AnyContext();
         }
 
-<<<<<<< HEAD
-        public async Task PatchAsync(string id, object update, ICommandOptions options = null) {
-            if (String.IsNullOrEmpty(id))
-=======
-        public async Task PatchAsync(Id id, object update, bool sendNotification = true) {
+        public async Task PatchAsync(Id id, object update, ICommandOptions options = null) {
             if (String.IsNullOrEmpty(id.Value))
->>>>>>> a4540eed
                 throw new ArgumentNullException(nameof(id));
 
             if (update == null)
@@ -179,11 +174,7 @@
             await PublishChangeTypeMessageAsync(ChangeType.Saved, id).AnyContext();
         }
 
-<<<<<<< HEAD
-        public async Task PatchAsync(IEnumerable<string> ids, object update, ICommandOptions options = null) {
-=======
-        public async Task PatchAsync(Ids ids, object update, bool sendNotifications = true) {
->>>>>>> a4540eed
+        public async Task PatchAsync(Ids ids, object update, ICommandOptions options = null) {
             if (ids == null)
                 throw new ArgumentNullException(nameof(ids));
 
@@ -193,34 +184,21 @@
             if (ids.Count == 0)
                 return;
 
-<<<<<<< HEAD
-            if (idList.Count == 1) {
-                await PatchAsync(idList[0], update, options).AnyContext();
-=======
             if (ids.Count == 1) {
                 await PatchAsync(ids[0], update, sendNotifications).AnyContext();
->>>>>>> a4540eed
                 return;
             }
 
             var patch = update as PatchDocument;
             if (patch != null) {
-<<<<<<< HEAD
-                await PatchAllAsync(NewQuery().WithIds(idList), update, options).AnyContext();
-=======
-                await PatchAllAsync(NewQuery().WithIds(ids), update, sendNotifications).AnyContext();
->>>>>>> a4540eed
+                await PatchAllAsync(NewQuery().WithIds(ids), update, options).AnyContext();
                 return;
             }
 
             string pipeline = ElasticType is IHavePipelinedIndexType ? ((IHavePipelinedIndexType)ElasticType).Pipeline : null;
             string script = update as string;
             var bulkResponse = await _client.BulkAsync(b => {
-<<<<<<< HEAD
-                foreach (string id in idList) {
-=======
                 foreach (var id in ids) {
->>>>>>> a4540eed
                     b.Pipeline(pipeline);
 
                     if (script != null)
@@ -255,13 +233,8 @@
             if (IsCacheEnabled)
                 await Cache.RemoveAllAsync(ids.Select(id => id.Value)).AnyContext();
 
-<<<<<<< HEAD
             if (options.ShouldSendNotifications())
-                foreach (var id in idList)
-=======
-            if (sendNotifications)
                 foreach (var id in ids)
->>>>>>> a4540eed
                     await PublishChangeTypeMessageAsync(ChangeType.Saved, id).AnyContext();
         }
 
@@ -403,11 +376,7 @@
             return affectedRecords;
         }
 
-<<<<<<< HEAD
-        public async Task RemoveAsync(string id, ICommandOptions options = null) {
-=======
-        public async Task RemoveAsync(Id id, bool sendNotification = true) {
->>>>>>> a4540eed
+        public async Task RemoveAsync(Id id, ICommandOptions options = null) {
             if (String.IsNullOrEmpty(id))
                 throw new ArgumentNullException(nameof(id));
 
