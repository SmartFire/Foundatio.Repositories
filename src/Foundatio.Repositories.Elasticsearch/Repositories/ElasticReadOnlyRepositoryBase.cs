--- conflicted
+++ resolved
@@ -475,15 +475,9 @@
         protected Func<T, string> GetParentIdFunc => HasParent ? d => ChildType.GetParentId(d) : (Func<T, string>)null;
         protected Func<T, string> GetDocumentIndexFunc => HasMultipleIndexes ? d => TimeSeriesType.GetDocumentIndex(d) : (Func<T, string>)(d => ElasticIndex.Name);
 
-<<<<<<< HEAD
         protected async Task<TResult> GetCachedQueryResultAsync<TResult>(ICommandOptions options, string cachePrefix = null, string cacheSuffix = null) {
             var cacheOptions = options as ICacheOptions;
             if (!IsCacheEnabled || cacheOptions == null || !cacheOptions.ShouldUseCache())
-=======
-        protected async Task<TResult> GetCachedQueryResultAsync<TResult>(IRepositoryQuery query, string cachePrefix = null, string cacheSuffix = null) {
-            var cachedQuery = query as ICachableQuery;
-            if (!IsCacheEnabled || cachedQuery == null || !cachedQuery.ShouldUseCache())
->>>>>>> 4cd26ac5
                 return default(TResult);
 
             string cacheKey = cachePrefix != null ? cachePrefix + ":" + cacheOptions.CacheKey : cacheOptions.CacheKey;
@@ -494,15 +488,9 @@
             return result;
         }
 
-<<<<<<< HEAD
         protected async Task SetCachedQueryResultAsync<TResult>(ICommandOptions options, TResult result, string cachePrefix = null, string cacheSuffix = null) {
             var cacheOptions = options as ICacheOptions;
             if (!IsCacheEnabled || result == null || cacheOptions == null || !cacheOptions.ShouldUseCache())
-=======
-        protected async Task SetCachedQueryResultAsync<TResult>(IRepositoryQuery query, TResult result, string cachePrefix = null, string cacheSuffix = null) {
-            var cachedQuery = query as ICachableQuery;
-            if (!IsCacheEnabled || result == null || cachedQuery == null || !cachedQuery.ShouldUseCache())
->>>>>>> 4cd26ac5
                 return;
 
             string cacheKey = cachePrefix != null ? cachePrefix + ":" + cacheOptions.CacheKey : cacheOptions.CacheKey;
