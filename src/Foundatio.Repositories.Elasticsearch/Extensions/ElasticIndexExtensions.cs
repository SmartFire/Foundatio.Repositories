--- conflicted
+++ resolved
@@ -4,11 +4,8 @@
 using System.Threading.Tasks;
 using Foundatio.Repositories.Models;
 using Nest;
-<<<<<<< HEAD
-=======
 using Foundatio.Repositories.Elasticsearch.Queries.Builders;
 using Foundatio.Repositories.Extensions;
->>>>>>> 4388da94
 using Foundatio.Utility;
 
 namespace Foundatio.Repositories.Elasticsearch.Extensions {
@@ -50,22 +47,6 @@
             return new FindHit<T>(hit.Id, hit.Source, 0, versionedDoc?.Version ?? null, data);
         }
 
-<<<<<<< HEAD
-        private static AggregationResult ToAggregationResult(this BucketAggregate bucket, string field) {
-            return new AggregationResult {
-                Field = field,
-                Terms = new AggregationDictionary<AggregationResult>(bucket.Items.OfType<KeyedBucket>().ToDictionary(t => t.Key, t => {
-                    var termRes = new AggregationResult<AggregationResult> {
-                        Total = t.DocCount.GetValueOrDefault()
-                    };
-
-                    if (t.Aggregations?.Count > 0) {
-                        termRes.Aggregations = new List<AggregationResult>();
-                        foreach (var key in t.Aggregations.Keys) {
-                            var nestedBucket = t.Aggregations[key] as BucketAggregate;
-                            if (nestedBucket == null)
-                                continue;
-=======
         public static IDictionary<string, AggregationResult> ToAggregationResult(this IDictionary<string, IAggregation> aggregations) {
             var result = new Dictionary<string, AggregationResult>();
             if (aggregations == null || aggregations.Count == 0)
@@ -94,7 +75,6 @@
                         };
 
                         bucketResult.Aggregations = keyItem.Aggregations.ToAggregationResult();
->>>>>>> 4388da94
 
                         aggResult.Buckets.Add(bucketResult);
                     }
@@ -108,13 +88,8 @@
 
                         bucketResult.Aggregations = keyItem.Aggregations.ToAggregationResult();
 
-<<<<<<< HEAD
-            foreach (var key in res.Aggregations.Keys) {
-                var bucket = res.Aggregations[key] as BucketAggregate;
-=======
                         aggResult.Buckets.Add(bucketResult);
                     }
->>>>>>> 4388da94
 
                     result.Add(key, aggResult);
                     continue;
@@ -124,13 +99,10 @@
             return result;
         }
 
-<<<<<<< HEAD
-=======
         public static IDictionary<string, AggregationResult> ToAggregationResult<T>(this ISearchResponse<T> res) where T : class {
             return res.Aggregations.ToAggregationResult();
         }
 
->>>>>>> 4388da94
         public static Task<IBulkResponse> IndexManyAsync<T>(this IElasticClient client, IEnumerable<T> objects, Func<T, string> getParent, Func<T, string> getIndex = null, string type = null) where T : class {
             if (objects == null)
                 throw new ArgumentNullException(nameof(objects));
