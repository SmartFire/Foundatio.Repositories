using Foundatio.Repositories.Elasticsearch.Configuration;
using Foundatio.Repositories.Elasticsearch.Extensions;
using Foundatio.Repositories.Elasticsearch.Queries.Builders;
<<<<<<< HEAD
using Foundatio.Repositories.Elasticsearch.Tests.Models;
using Foundatio.Repositories.Elasticsearch.Tests.Queries;
=======
using Foundatio.Repositories.Elasticsearch.Tests.Repositories.Models;
>>>>>>> 4388da94
using Nest;

namespace Foundatio.Repositories.Elasticsearch.Tests.Repositories.Configuration.Types {
    public class EmployeeType : IndexTypeBase<Employee> {
        public EmployeeType(IIndex index) : base(index) { }

        public override TypeMappingDescriptor<Employee> BuildMapping(TypeMappingDescriptor<Employee> map) {
            return base.BuildMapping(map
                .Dynamic(false)
                .Properties(p => p
                    .SetupDefaults()
<<<<<<< HEAD
                    .Keyword(f => f.Name(e => e.Id))
                    .Keyword(f => f.Name(e => e.CompanyId))
                    .Keyword(f => f.Name(e => e.CompanyName))
                    .Text(f => f.Name(e => e.Name))
                    .Number(f => f.Name(e => e.Age))
=======
                    .String(f => f.Name(e => e.Id).IndexName(Fields.Id).Index(FieldIndexOption.NotAnalyzed))
                    .String(f => f.Name(e => e.CompanyId).IndexName(Fields.CompanyId).Index(FieldIndexOption.NotAnalyzed))
                    .String(f => f.Name(e => e.CompanyName).IndexName(Fields.CompanyName).Index(FieldIndexOption.NotAnalyzed))
                    .String(f => f.Name(e => e.Name).IndexName(Fields.Name).Index(FieldIndexOption.Analyzed))
                    .GeoPoint(f => f.Name(e => e.Location))
                    .Number(f => f.Name(e => e.Age).IndexName(Fields.Age))
>>>>>>> 4388da94
                ));
        }

        protected override void ConfigureQueryBuilder(ElasticQueryBuilder builder) {
            builder.Register<AgeQueryBuilder>();
            builder.Register<CompanyQueryBuilder>();
            builder.UseQueryParser(this);
        }
    }

    public class EmployeeTypeWithYearsEmployed : IndexTypeBase<Employee> {
        public EmployeeTypeWithYearsEmployed(IIndex index) : base(index: index) { }

        public override TypeMappingDescriptor<Employee> BuildMapping(TypeMappingDescriptor<Employee> map) {
            return base.BuildMapping(map
                .Dynamic(false)
                .Properties(p => p
                    .SetupDefaults()
                    .Keyword(f => f.Name(e => e.Id))
                    .Keyword(f => f.Name(e => e.CompanyId))
                    .Keyword(f => f.Name(e => e.CompanyName))
                    .Text(f => f.Name(e => e.Name))
                    .Number(f => f.Name(e => e.Age))
                    .Number(f => f.Name(e => e.YearsEmployed))
                ));
        }
    }

    public class DailyEmployeeType : DailyIndexType<Employee> {
        public DailyEmployeeType(IIndex index) : base(index: index) { }

        public override TypeMappingDescriptor<Employee> BuildMapping(TypeMappingDescriptor<Employee> map) {
            return base.BuildMapping(map
                .Dynamic(false)
                .Properties(p => p
                    .SetupDefaults()
                    .Keyword(f => f.Name(e => e.Id))
                    .Keyword(f => f.Name(e => e.CompanyId))
                    .Keyword(f => f.Name(e => e.CompanyName))
                    .Text(f => f.Name(e => e.Name))
                    .Number(f => f.Name(e => e.Age))
                ));
        }
    }

    public class MonthlyEmployeeType : MonthlyIndexType<Employee> {
        public MonthlyEmployeeType(IIndex index) : base(index: index) { }

        public override TypeMappingDescriptor<Employee> BuildMapping(TypeMappingDescriptor<Employee> map) {
            return base.BuildMapping(map
                .Dynamic(false)
                .Properties(p => p
                    .SetupDefaults()
                    .Keyword(f => f.Name(e => e.Id))
                    .Keyword(f => f.Name(e => e.CompanyId))
                    .Keyword(f => f.Name(e => e.CompanyName))
                    .Text(f => f.Name(e => e.Name))
                    .Number(f => f.Name(e => e.Age))
                ));
        }
    }
}<|MERGE_RESOLUTION|>--- conflicted
+++ resolved
@@ -1,12 +1,7 @@
 using Foundatio.Repositories.Elasticsearch.Configuration;
 using Foundatio.Repositories.Elasticsearch.Extensions;
 using Foundatio.Repositories.Elasticsearch.Queries.Builders;
-<<<<<<< HEAD
-using Foundatio.Repositories.Elasticsearch.Tests.Models;
-using Foundatio.Repositories.Elasticsearch.Tests.Queries;
-=======
 using Foundatio.Repositories.Elasticsearch.Tests.Repositories.Models;
->>>>>>> 4388da94
 using Nest;
 
 namespace Foundatio.Repositories.Elasticsearch.Tests.Repositories.Configuration.Types {
@@ -18,20 +13,12 @@
                 .Dynamic(false)
                 .Properties(p => p
                     .SetupDefaults()
-<<<<<<< HEAD
                     .Keyword(f => f.Name(e => e.Id))
                     .Keyword(f => f.Name(e => e.CompanyId))
                     .Keyword(f => f.Name(e => e.CompanyName))
                     .Text(f => f.Name(e => e.Name))
                     .Number(f => f.Name(e => e.Age))
-=======
-                    .String(f => f.Name(e => e.Id).IndexName(Fields.Id).Index(FieldIndexOption.NotAnalyzed))
-                    .String(f => f.Name(e => e.CompanyId).IndexName(Fields.CompanyId).Index(FieldIndexOption.NotAnalyzed))
-                    .String(f => f.Name(e => e.CompanyName).IndexName(Fields.CompanyName).Index(FieldIndexOption.NotAnalyzed))
-                    .String(f => f.Name(e => e.Name).IndexName(Fields.Name).Index(FieldIndexOption.Analyzed))
                     .GeoPoint(f => f.Name(e => e.Location))
-                    .Number(f => f.Name(e => e.Age).IndexName(Fields.Age))
->>>>>>> 4388da94
                 ));
         }
 
