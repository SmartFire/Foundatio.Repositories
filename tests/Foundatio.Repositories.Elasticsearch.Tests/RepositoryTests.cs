--- conflicted
+++ resolved
@@ -6,12 +6,7 @@
 using System.Threading.Tasks;
 using Foundatio.Logging;
 using Foundatio.Repositories.Elasticsearch.Tests.Extensions;
-<<<<<<< HEAD
-using Foundatio.Repositories.Elasticsearch.Tests.Models;
-using Foundatio.Repositories.Elasticsearch.Tests.Repositories.Queries;
-=======
 using Foundatio.Repositories.Elasticsearch.Tests.Repositories.Models;
->>>>>>> 4388da94
 using Foundatio.Repositories.JsonPatch;
 using Foundatio.Repositories.Models;
 using Foundatio.Repositories.Queries;
@@ -313,10 +308,6 @@
             var yesterdayLog = await _dailyRepository.AddAsync(LogEventGenerator.Generate(ObjectId.GenerateNewId().ToString(), createdUtc: utcNow.AddDays(-1)));
             Assert.NotNull(yesterdayLog?.Id);
 
-<<<<<<< HEAD
-            await _client.RefreshAsync(Indices.All);
-            var result = await _dailyRepository.CountBySearchAsync(null, aggregations: "companyId");
-=======
             await _client.RefreshAsync();
             var result = await _dailyRepository.CountBySearchAsync(null, aggregations: "cardinality:companyId max:createdUtc");
             Assert.Equal(2, result.Aggregations.Count);
@@ -340,7 +331,6 @@
 
             await _client.RefreshAsync();
             var result = await _dailyRepository.CountBySearchAsync(null, aggregations: "date:(createdUtc min:createdUtc)");
->>>>>>> 4388da94
             Assert.Equal(1, result.Aggregations.Count);
             var dateAgg = result.Aggregations.FirstOrDefault(a => a.Key == "date_createdUtc");
             Assert.NotNull(dateAgg);
